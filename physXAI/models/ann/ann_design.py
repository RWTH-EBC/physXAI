import os
import time
from abc import ABC, abstractmethod
from typing import Optional, Union
import tensorflow as tf

from physXAI.utils.logging import create_full_path, get_full_path, Logger
from physXAI.preprocessing.training_data import TrainingData, TrainingDataMultiStep, TrainingDataGeneric
from physXAI.models.models import SingleStepModel, LinearRegressionModel, MultiStepModel, register_model
from physXAI.models.ann.model_construction.ann_models import ClassicalANNConstruction, CMNNModelConstruction
from physXAI.models.ann.model_construction.rbf_models import RBFModelConstruction
from physXAI.models.ann.model_construction.residual_models import LinResidualANNConstruction
from physXAI.models.ann.model_construction.rnn_models import RNNModelConstruction
from physXAI.models.ann.pinn.pinn_loss import multi_y_loss
from physXAI.plotting.plotting import plot_prediction_correlation, plot_predictions, plot_training_history, \
    plot_metrics_table, subplots, plot_multi_rmse
from physXAI.evaluation.metrics import MetricsPINN
os.environ['TF_CPP_MIN_LOG_LEVEL'] = '2'
import keras
os.environ['TF_CPP_MIN_LOG_LEVEL'] = '0'


class ANNModel(SingleStepModel, ABC):
    """
    Abstract Base Class for single-step Artificial Neural Network models.
    Provides common functionality for compiling, fitting, plotting, saving,
    loading, and managing configurations for Keras-based ANN models.
    """

    def __init__(self, batch_size: int = 32, epochs: int = 1000, learning_rate: float = 0.001,
                 early_stopping_epochs: Optional[int] = 100, random_seed: int = 42, **kwargs):
        """
        Initializes common hyperparameters for ANN training.

        Args:
            batch_size (int): Number of samples per gradient update.
            epochs (int): Number of times to iterate over the entire training dataset.
            learning_rate (float): Learning rate for the Adam optimizer.
            early_stopping_epochs (int): Number of epochs with no improvement after which training will be stopped.
                                         If None, early stopping is disabled.
            random_seed (int): Seed for random number generators to ensure reproducibility.
        """
        super().__init__(**kwargs)
        self.batch_size: int = batch_size
        self.epochs: int = epochs
        self.learning_rate: float = learning_rate
        self.early_stopping_epochs: Optional[int] = early_stopping_epochs
        self.random_seed: int = random_seed
        keras.utils.set_random_seed(random_seed)

    @abstractmethod
    def generate_model(self, **kwargs):
        """
        Abstract method to be implemented by subclasses to define and return a Keras model.
        The `td` (TrainingData) object is expected to be passed via `kwargs`.
        """
        return None

    def compile_model(self, model):
        """
        Compiles the Keras model with Adam optimizer, Mean Squared Error loss,
        and Root Mean Squared Error metric.

        Args:
            model (keras.Model): The Keras model to compile.
        """
        model.compile(keras.optimizers.Adam(learning_rate=self.learning_rate), loss='mse',
                      metrics=[keras.metrics.RootMeanSquaredError(name='rmse', dtype=None)])

    def fit_model(self, model, td: TrainingDataGeneric):
        """
         Fits the Keras model to the training data.

         Args:
             model (keras.Model): The Keras model to fit.
             td (TrainingDataGeneric): The TrainingData object
         """

        # Early stopping
        callbacks = list()
        if self.early_stopping_epochs is not None:
            es = keras.callbacks.EarlyStopping(monitor='val_loss', mode='min', patience=self.early_stopping_epochs,
                                               restore_best_weights=True, verbose=1)
            callbacks.append(es)

        # Fit model, track training time
        start_time = time.perf_counter()

        # Create tf.data.Dataset for better performance
        train_ds = tf.data.Dataset.from_tensor_slices((td.X_train_single, td.y_train_single))
        train_ds = (
            train_ds
            .cache()                                            # 1. Cache first so data is not reloaded
            .shuffle(buffer_size=td.X_train_single.shape[0])    # 2. Shuffle randomly every epoch
            .batch(self.batch_size)                             # 3. Group into batches
            .prefetch(buffer_size=tf.data.AUTOTUNE)             # 4. Prepare next batch in background
        )

        # Check for validation data
        if td.y_val is not None:
            val_ds = tf.data.Dataset.from_tensor_slices((td.X_val_single, td.y_val_single))
            val_ds = (
                val_ds
                .cache()                                        # 1. Cache first so data is not reloaded
                .batch(self.batch_size)                         # 2. Group into batches
                .prefetch(buffer_size=tf.data.AUTOTUNE)         # 3. Prepare next batch in background
            )
        else:
            val_ds = None

        training_history = model.fit(train_ds,
                                     validation_data=val_ds,
                                     epochs=self.epochs,
                                     callbacks=callbacks)
        stop_time = time.perf_counter()

        # Add metrics to training data
        td.add_training_time(stop_time - start_time)
        td.add_training_record(training_history)

        model.summary()

    def plot(self, td: TrainingDataGeneric):
        """
        Generates and displays various plots related to model performance and training.

        Args:
            td (TrainingDataGeneric): The TrainingData object
        """

        fig1 = plot_prediction_correlation(td)
        fig2 = plot_predictions(td)
        fig3 = plot_training_history(td)
        fig4 = plot_metrics_table(td)

        # Create main plot
        if isinstance(td, TrainingData):
            subplots(
                "Artificial Neural Network",
                {"title": "Prediction Correlation", "type": "scatter", "figure": fig1},
                {"title": "Predictions Sorted", "type": "scatter", "figure": fig2},
                {"title": "Training History", "type": "scatter", "figure": fig3},
                {"title": "Performance Metrics", "type": "table", "figure": fig4}
            )
        elif isinstance(td, TrainingDataMultiStep):
            fig5 = plot_multi_rmse(td)
            subplots(
                "Artificial Neural Network",
                # {"title": "Prediction Correlation", "type": "scatter", "figure": fig1},
                {"title": "Predictions Sorted", "type": "scatter", "figure": fig2},
                {"title": "Prediction Step RMSE", "type": "scatter", "figure": fig5},
                {"title": "Training History", "type": "scatter", "figure": fig3},
                {"title": "Performance Metrics", "type": "table", "figure": fig4}
            )
        else:
            raise NotImplementedError

    def save_model(self, model, save_path: str):
        """
        Saves the Keras model to the specified path.

        Args:
            model (keras.Model): The Keras model to save.
            save_path (str): The directory or full path where the model should be saved.
        """

        if save_path is None:
            save_path = Logger.get_model_savepath()

        if not save_path.endswith('.keras'):
            save_path += '.keras'

        save_path = create_full_path(save_path)
        model.save(save_path)

    def load_model(self, load_path: str):
        """
        Loads a Keras model from the specified path.

        Args:
            load_path (str): The path from which to load the model.

        Returns:
            keras.Model: The loaded Keras model.
        """

        load_path = get_full_path(load_path)
        model = keras.saving.load_model(load_path)
        return model

    def get_config(self) -> dict:
        c = super().get_config()
        c.update({
            'batch_size': self.batch_size,
            'epochs': self.epochs,
            'learning_rate': self.learning_rate,
            'early_stopping_epochs': self.early_stopping_epochs,
            'random_seed': self.random_seed
        })
        return c


@register_model
class ClassicalANNModel(ANNModel):
    """
    A classical (standard feed-forward) Artificial Neural Network model.
    """

    def __init__(self, n_layers: int = 1, n_neurons: Union[int, list[int]] = 32,
                 activation_function: Union[str, list[str]] = 'softplus', rescale_output: bool = True,
                 batch_size: int = 32, epochs: int = 1000, learning_rate: float = 0.001,
                 early_stopping_epochs: Optional[int] = 100, random_seed: int = 42, **kwargs):
        """
          Initializes the ClassicalANNModel.

          Args:
              n_layers (int): Number of hidden layers.
              n_neurons (int or list[int]): Number of neurons in each hidden layer.
                                            If int, same for all. If list, specifies for each layer.
              activation_function (str or list[str]): Activation function(s) for hidden layers.
                                                      If str, same for all. If list, specifies for each layer.
              rescale_output (bool): Whether to rescale the model's output to the original target range.
              batch_size (int): Number of samples per gradient update.
              epochs (int): Number of times to iterate over the entire training dataset.
              learning_rate (float): Learning rate for the Adam optimizer.
              early_stopping_epochs (int): Number of epochs with no improvement after which training will be stopped.
                                           If None, early stopping is disabled.
              random_seed (int): Seed for random number generators to ensure reproducibility.
        """

        super().__init__(batch_size, epochs, learning_rate, early_stopping_epochs, random_seed)
        self.n_layers: int = n_layers
        self.n_neurons: Union[int, list[int]] = n_neurons
        self.activation_function: Union[str, list[str]] = activation_function
        self.rescale_output: bool = rescale_output

        self.model_config = {
            "n_layers": self.n_layers,
            "n_neurons": self.n_neurons,
            "activation_function": self.activation_function,
            "rescale_output": self.rescale_output,
        }

    def generate_model(self, **kwargs):
        """
        Generates the Keras model using ClassicalANNConstruction.
        """

        td = kwargs['td']
        model = ClassicalANNConstruction(self.model_config, td)
        return model

    def get_config(self) -> dict:
        config = super().get_config()
        config.update({
            "n_layers": self.n_layers,
            "n_neurons": self.n_neurons,
            "activation_function": self.activation_function,
            "rescale_output": self.rescale_output
        })
        return config


@register_model
class LinANNModel(ANNModel):
    """
    A hybrid model combining a Linear Regression model with an ANN (likely RBF)
    that models the residuals of the linear regression.
    """

    def __init__(self, n_layers: int = 1, n_neurons: Union[int, list[int]] = 32, rescale_output: bool = True,
                 batch_size: int = 32, epochs: int = 1000, learning_rate: float = 0.001,
                 early_stopping_epochs: int = 100, random_seed: int = 42, **kwargs):
        """
        Initializes the LinANNModel.

        Args:
            n_layers (int): Number of hidden layers for the residual-fitting ANN.
            n_neurons (int or list[int]): Number of neurons for the residual-fitting ANN.
            rescale_output (bool): Whether to rescale the final combined output.
            batch_size (int): Number of samples per gradient update.
            epochs (int): Number of times to iterate over the entire training dataset.
            learning_rate (float): Learning rate for the Adam optimizer.
            early_stopping_epochs (int): Number of epochs with no improvement after which training will be stopped.
                                           If None, early stopping is disabled.
            random_seed (int): Seed for random number generators to ensure reproducibility.
        """
        super().__init__(batch_size, epochs, learning_rate, early_stopping_epochs, random_seed)
        self.n_layers: int = n_layers
        self.n_neurons: Union[int, list[int]] = n_neurons
        self.rescale_output: bool = rescale_output

        self.model_config = {
            "n_layers": self.n_layers,
            "n_neurons": self.n_neurons,
            "rescale_output": self.rescale_output,
            "random_state": random_seed
        }

    def generate_model(self, **kwargs):
        """
        Generates the hybrid Linear + ANN model.
        First, a Linear Regression model is trained. Then, an ANN (e.g., RBF)
        is constructed to model its residuals.
        """

        td = kwargs['td']

        # Train linear regression
        lr = LinearRegressionModel()
        lr_model = lr.generate_model()
        lr.fit_model(lr_model, td)
        lr.evaluate(lr_model, td)

        # Construct residual model
        model = LinResidualANNConstruction(self.model_config, td, lr_model)
        return model

    def get_config(self) -> dict:
        config = super().get_config()
        config.update({
            "n_layers": self.n_layers,
            "n_neurons": self.n_neurons,
            "rescale_output": self.rescale_output
        })
        return config


@register_model
class RBFModel(ANNModel):
    """
    A Radial Basis Function (RBF) Network model.
    """

    def __init__(self, n_layers: int = 1, n_neurons: Union[int, list[int]] = 32, rescale_output: bool = True,
                 batch_size: int = 32, epochs: int = 1000, learning_rate: float = 0.001,
                 early_stopping_epochs: int = 100, random_seed: int = 42, **kwargs):
        """
        Initializes the RBFModel.

        Args:
            n_layers (int): Number of RBF layers.
            n_neurons (int or list[int]): Number of RBF neurons in each layer.
            rescale_output (bool): Whether to rescale the model's output.
            batch_size (int): Number of samples per gradient update.
            epochs (int): Number of times to iterate over the entire training dataset.
            learning_rate (float): Learning rate for the Adam optimizer.
            early_stopping_epochs (int): Number of epochs with no improvement after which training will be stopped.
                                           If None, early stopping is disabled.
            random_seed (int): Seed for random number generators to ensure reproducibility.
        """
        super().__init__(batch_size, epochs, learning_rate, early_stopping_epochs, random_seed)
        self.n_layers: int = n_layers
        self.n_neurons: Union[int, list[int]] = n_neurons
        self.rescale_output: bool = rescale_output

        self.model_config = {
            "n_layers": self.n_layers,
            "n_neurons": self.n_neurons,
            "rescale_output": self.rescale_output,
            "random_state": random_seed
        }

    def generate_model(self, **kwargs):
        """
        Generates the Keras RBF model using RBFModelConstruction.
        """

        td = kwargs['td']
        model = RBFModelConstruction(self.model_config, td)
        return model

    def get_config(self) -> dict:
        config = super().get_config()
        config.update({
            "n_layers": self.n_layers,
            "n_neurons": self.n_neurons,
            "rescale_output": self.rescale_output
        })
        return config


@register_model
class CMNNModel(ANNModel):
    """
    A Constrained Monotonic Neural Network (CMNN) model.
    Allows enforcing monotonicity constraints on input features.
    """

    def __init__(self, n_layers: int = 1, n_neurons: Union[int, list[int]] = 32,
                 activation_function: Union[str, list[str]] = 'softplus', rescale_output: bool = True,
                 monotonies: dict[str, int] = None, activation_split: list[float] = None,
                 batch_size: int = 32, epochs: int = 1000, learning_rate: float = 0.001,
                 early_stopping_epochs: int = 100, random_seed: int = 42, **kwargs):
        """
        Initializes the CMNNModel.

        Args:
            n_layers (int): Number of hidden layers.
            n_neurons (int or list[int]): Number of neurons per layer.
            activation_function (str or list[str]): Activation function(s).
            rescale_output (bool): Whether to rescale output.
            monotonies (dict[str, int]): Dictionary mapping feature names to monotonicity type
                                         (-1 for decreasing, 0 for no constraint, 1 for increasing).
            activation_split (list[float]): Proportions for splitting neurons into convex,
                                            concave, and saturated activation paths. E.g., [0.5, 0.25, 0.25].
            batch_size (int): Number of samples per gradient update.
            epochs (int): Number of times to iterate over the entire training dataset.
            learning_rate (float): Learning rate for the Adam optimizer.
            early_stopping_epochs (int): Number of epochs with no improvement after which training will be stopped.
                                           If None, early stopping is disabled.
            random_seed (int): Seed for random number generators to ensure reproducibility.
        """
        super().__init__(batch_size, epochs, learning_rate, early_stopping_epochs, random_seed)
        self.n_layers: int = n_layers
        self.n_neurons: Union[int, list[int]] = n_neurons
        self.activation_function: Union[str, list[str]] = activation_function
        self.rescale_output: bool = rescale_output
        self.monotonies: dict[str, int] = monotonies
        self.activation_split: list[float] = activation_split

        self.model_config = {
            "n_layers": self.n_layers,
            "n_neurons": self.n_neurons,
            "activation_function": self.activation_function,
            "rescale_output": self.rescale_output,
            "monotonicities": self.monotonies,
            "activation_split": activation_split,
        }

    def generate_model(self, **kwargs):
        """
        Generates the Keras CMNN model using CMNNModelConstruction.
        """

        td = kwargs['td']
        model = CMNNModelConstruction(self.model_config, td)
        return model

    def get_config(self) -> dict:
        config = super().get_config()
        config.update({
            "n_layers": self.n_layers,
            "n_neurons": self.n_neurons,
            "activation_function": self.activation_function,
            "rescale_output": self.rescale_output,
            "monotonies": self.monotonies,
            "activation_split": self.activation_split
        })
        return config


@register_model
class PINNModel(ANNModel):
    """
    A Physics-Informed Neural Network (PINN) model.
    This implementation uses a CMNN as its base architecture and incorporates
    a custom multi-component loss function.
    """

    def __init__(self, n_layers: int = 1, n_neurons: Union[int, list[int]] = 32,
                 activation_function: Union[str, list[str]] = 'softplus', pinn_weights: list[float] = None,
                 rescale_output: bool = True, monotonies: dict[str, int] = None, activation_split: list[float] = None,
                 batch_size: int = 32, epochs: int = 1000, learning_rate: float = 0.001,
                 early_stopping_epochs: int = 100, random_seed: int = 42, **kwargs):
        """
        Initializes the PINNModel.

        Args:
            pinn_weights (list[float]): Weights for the additional components in the multi_y_loss.
                                       The length should be `num_target_components - 1`.
            n_layers (int): Number of hidden layers.
            n_neurons (int or list[int]): Number of neurons per layer.
            activation_function (str or list[str]): Activation function(s).
            rescale_output (bool): Whether to rescale output.
            monotonies (dict[str, int]): Dictionary mapping feature names to monotonicity type
                                         (-1 for decreasing, 0 for no constraint, 1 for increasing).
            activation_split (list[float]): Proportions for splitting neurons into convex,
                                            concave, and saturated activation paths. E.g., [0.5, 0.25, 0.25].
            batch_size (int): Number of samples per gradient update.
            epochs (int): Number of times to iterate over the entire training dataset.
            learning_rate (float): Learning rate for the Adam optimizer.
            early_stopping_epochs (int): Number of epochs with no improvement after which training will be stopped.
                                           If None, early stopping is disabled.
            random_seed (int): Seed for random number generators to ensure reproducibility.
        """
        super().__init__(batch_size, epochs, learning_rate, early_stopping_epochs, random_seed)
        self.n_layers: int = n_layers
        self.n_neurons: Union[int, list[int]] = n_neurons
        self.activation_function: Union[str, list[str]] = activation_function
        self.rescale_output: bool = rescale_output
        self.monotonies: dict[str, int] = monotonies
        self.activation_split: list[float] = activation_split

        self.pinn_weights: list[float] = pinn_weights

        self.model_config = {
            "n_layers": self.n_layers,
            "n_neurons": self.n_neurons,
            "activation_function": self.activation_function,
            "rescale_output": self.rescale_output,
            "monotonicities": self.monotonies,
            "activation_split": activation_split,
        }

        # Create pinn loss based on standard losses
        self.pinn_loss = multi_y_loss(keras.losses.MeanSquaredError(name='MSE'), self.pinn_weights, 'mse')
        self.pinn_metrics = [multi_y_loss(keras.metrics.RootMeanSquaredError(name='rmse'), self.pinn_weights,
                                          'rmse')]

    def generate_model(self, **kwargs):
        """
        Generates the Keras model (typically a CMNN) to be used as the PINN.
        """

        td = kwargs['td']
        model = CMNNModelConstruction(self.model_config, td)
        return model

    def compile_model(self, model):
        """
        Compiles the PINN model with the custom multi_y_loss and corresponding metrics.
        """

        model.compile(keras.optimizers.Adam(learning_rate=self.learning_rate),
                      loss=self.pinn_loss,
                      metrics=self.pinn_metrics)

    def _check_pinn_weights(self, td: TrainingDataGeneric):
        """
        Checks and sets default PINN weights if not provided, based on the shape of y_train.
        y_train is expected to have multiple components: y_train[:, 0] for data-driven loss,
        and y_train[:, 1:] for physics-informed/residual losses.

        Args:
            td (TrainingDataGeneric): The training data, used to infer the number of target components.
        """

        yn = td.y_train_single.shape[1]
        if self.pinn_weights is None:
            if yn == 1:  # pragma: no cover
                self.pinn_weights = list()  # pragma: no cover
            else:
                self.pinn_weights = [1] * (yn - 1)
            self.pinn_loss = multi_y_loss(keras.losses.MeanSquaredError(name='MSE'), self.pinn_weights, 'mse')
            self.pinn_metrics = [multi_y_loss(keras.metrics.RootMeanSquaredError(name='rmse'), self.pinn_weights,
                                              'rmse')]
        assert yn == len(self.pinn_weights) + 1, \
            f'Shape of y values does not match length of pinn weights'

    def pipeline(self, td: TrainingDataGeneric,
                 save_path: str = None, plot: bool = True, save_model: bool = True):
        """
        Overrides the base pipeline to include PINN weight checking.

        Args:
            td (TrainingData): The training data, used to infer the number of target components.
            save_path (str): Path to save the model.
            plot (bool, optional): Whether to plot the results. Defaults to True.
            save_model (bool, optional): Whether to save the trained model. Defaults to True.
        """

        self._check_pinn_weights(td)
        super().pipeline(td, save_path, plot, save_model)

    def online_pipeline(self, td: TrainingDataGeneric, load_path: str = None, save_path: str = None,
                        plot: bool = True, save_model: bool = True):
        """
        Overrides the online pipeline to include PINN weight checking.

        Args:
            td (TrainingData): The training data, used to infer the number of target components.
            load_path (str): Path to load the model.
            save_path (str): Path to save the model (If None, standard save path of Logger is used).
            plot (bool, optional): Whether to plot the results. Defaults to True.
            save_model (bool, optional): Whether to save the trained model. Defaults to True.
        """
        self._check_pinn_weights(td)
        super().online_pipeline(td, load_path, save_path, plot, save_model)

    def evaluate(self, model, td: TrainingDataGeneric):
        """
        Evaluates the PINN model using custom MetricsPINN.

        Args:
            model: The keras model to be evaluated.
            td (TrainingData): The training data
        """

        y_pred_train = model.predict(td.X_train_single)
        y_pred_test = model.predict(td.X_test_single)
        if td.X_val is not None:
            y_pred_val = model.predict(td.X_val_single)
        else:
            y_pred_val = None
        td.add_predictions(y_pred_train, y_pred_val, y_pred_test)

        metrics = MetricsPINN(td, [self.pinn_loss, *self.pinn_metrics])
        td.add_metrics(metrics)

    def load_model(self, load_path: str):
        """
        Loads a Keras model from the specified path.

        Args:
            load_path (str): The path from which to load the model.

        Returns:
            keras.Model: The loaded Keras model.
        """

        load_path = get_full_path(load_path)
        model = keras.saving.load_model(load_path, compile=False)
        return model

    def get_config(self) -> dict:
        config = super().get_config()
        config.update({
            "n_layers": self.n_layers,
            "n_neurons": self.n_neurons,
            "activation_function": self.activation_function,
            "pinn_weights": self.pinn_weights,
            "rescale_output": self.rescale_output,
            "monotonies": self.monotonies,
            "activation_split": self.activation_split
        })
        return config


@register_model
class RNNModel(MultiStepModel):
    """
    A Recurrent Neural Network (RNN) model for multi-step forecasting.
    Inherits from MultiStepModel.
    """

    def __init__(self, rnn_units: int = 32, rnn_layer: str = 'RNN', init_layer=None, epochs: int = 1000,
                 learning_rate: float = 0.001, early_stopping_epochs: Optional[int] = 100, random_seed: int = 42, **kwargs):
        """
        Initializes the RNNModel.

        Args:
            rnn_units (int): Number of units in the RNN layer.
            rnn_layer (str): Type of RNN layer ('RNN', 'LSTM', 'GRU').
            init_layer (str, optional): Type of layer  ('dense', 'RNN', 'LSTM', 'GRU')
                                        used for initializing RNN state if warmup is used.
                                        Defaults to the same as `rnn_layer`.
            epochs (int): Number of times to iterate over the entire training dataset.
            learning_rate (float): Learning rate for the Adam optimizer.
            early_stopping_epochs (int): Number of epochs with no improvement after which training will be stopped.
                                         If None, early stopping is disabled.
            random_seed (int): Seed for random number generators to ensure reproducibility.
        """

        super().__init__(**kwargs)

        self.epochs: int = epochs
        self.learning_rate: float = learning_rate
        self.early_stopping_epochs: int = early_stopping_epochs
        self.random_seed: int = random_seed
        keras.utils.set_random_seed(random_seed)

        if init_layer is None:
            init_layer = rnn_layer

        self.rnn_units: int = rnn_units
        self.rnn_layer: str = rnn_layer
        self.init_layer: str = init_layer

        self.model_config = {
            'rnn_units': rnn_units,
            'init_layer': init_layer,
            'rnn_layer': rnn_layer,
        }

    def generate_model(self, **kwargs):
        """
        Generates the Keras RNN model using RNNModelConstruction.
        """

        td = kwargs['td']
        model = RNNModelConstruction(self.model_config, td)
        return model

    def compile_model(self, model):
        """
        Compiles the RNN model.
        """

        model.compile(keras.optimizers.Adam(learning_rate=self.learning_rate), loss='mse',
                      metrics=[keras.metrics.RootMeanSquaredError(name="rmse", dtype=None)])

    def fit_model(self, model, td: TrainingDataMultiStep):
        """
         Fits the Keras model to the training data.

         Args:
             model (keras.Model): The Keras model to fit.
             td (TrainingDataMultiStep): The TrainingData object from TrainingDataMultiStep
         """

        # Early stopping
        callbacks = list()
        if self.early_stopping_epochs is not None:
            es = keras.callbacks.EarlyStopping(monitor='val_loss', mode='min', patience=self.early_stopping_epochs,
                                               restore_best_weights=True, verbose=1)
            callbacks.append(es)

        # Fit model, track training time
        start_time = time.perf_counter()

        # Create tf.data.Dataset for better performance
<<<<<<< HEAD
        train_ds = td.train_ds
        train_ds = (
            train_ds
            # Only .prefetch() is needed here because batching and shuffling are already applied
            # during preprocessing (see PreprocessingMultiStep._make_dataset). This is different
            # from the single-step version, which may require the full pipeline (cache, shuffle, batch).
            .prefetch(buffer_size=tf.data.AUTOTUNE) # 1. Prepare next batch in background
        )
=======
        train_ds = td.train_ds.prefetch(buffer_size=tf.data.AUTOTUNE)  # 1. Prepare next batch in background




>>>>>>> 406f2cd8
        val_ds = td.val_ds
        if val_ds is not None:
            val_ds = val_ds.prefetch(buffer_size=tf.data.AUTOTUNE)  # 1. Prepare next batch in background
        training_history = model.fit(train_ds, validation_data=val_ds, epochs=self.epochs, callbacks=callbacks)
        stop_time = time.perf_counter()

        # Add metrics to training data
        td.add_training_time(stop_time - start_time)
        td.add_training_record(training_history)

    def plot(self, td: TrainingDataMultiStep):
        """
        Generates and displays various plots related to model performance and training.

        Args:
            td (TrainingDataMultiStep): The TrainingData object from TrainingDataMultiStep
        """

        # fig1 = plot_prediction_correlation(td)
        fig2 = plot_predictions(td)
        fig3 = plot_training_history(td)
        fig4 = plot_metrics_table(td)
        fig5 = plot_multi_rmse(td)

        subplots(
            "Recurrent Neural Network",
            # {"title": "Prediction Correlation", "type": "scatter", "figure": fig1},
            {"title": "Predictions Sorted", "type": "scatter", "figure": fig2},
            {"title": "Prediction Step RMSE", "type": "scatter", "figure": fig5},
            {"title": "Training History", "type": "scatter", "figure": fig3},
            {"title": "Performance Metrics", "type": "table", "figure": fig4}
        )

    def save_model(self, model, save_path: str):
        """
        Saves the Keras model to the specified path.

        Args:
            model (keras.Model): The Keras model to save.
            save_path (str): The directory or full path where the model should be saved.
        """

        if save_path is None:
            save_path = Logger.get_model_savepath()

        if not save_path.endswith('.keras'):
            save_path += '.keras'

        save_path = create_full_path(save_path)
        model.save(save_path)

    def load_model(self, load_path: str):
        """
        Loads a Keras model from the specified path.

        Args:
            load_path (str): The path from which to load the model.

        Returns:
            keras.Model: The loaded Keras model.
        """

        load_path = get_full_path(load_path)
        model = keras.saving.load_model(load_path)
        return model

    def get_config(self) -> dict:
        config = super().get_config()
        config.update({
            'rnn_units': self.rnn_units,
            'rnn_layer': self.rnn_layer,
            'init_layer': self.init_layer,
            'epochs': self.epochs,
            'learning_rate': self.learning_rate,
            'early_stopping_epochs': self.early_stopping_epochs,
            'random_seed': self.random_seed
        })
        return config<|MERGE_RESOLUTION|>--- conflicted
+++ resolved
@@ -710,22 +710,14 @@
         start_time = time.perf_counter()
 
         # Create tf.data.Dataset for better performance
-<<<<<<< HEAD
-        train_ds = td.train_ds
-        train_ds = (
-            train_ds
-            # Only .prefetch() is needed here because batching and shuffling are already applied
-            # during preprocessing (see PreprocessingMultiStep._make_dataset). This is different
-            # from the single-step version, which may require the full pipeline (cache, shuffle, batch).
-            .prefetch(buffer_size=tf.data.AUTOTUNE) # 1. Prepare next batch in background
-        )
-=======
+		# Only .prefetch() is needed here because batching and shuffling are already applied
+        # during preprocessing (see PreprocessingMultiStep._make_dataset). This is different
+        # from the single-step version, which may require the full pipeline (cache, shuffle, batch).
         train_ds = td.train_ds.prefetch(buffer_size=tf.data.AUTOTUNE)  # 1. Prepare next batch in background
 
 
 
 
->>>>>>> 406f2cd8
         val_ds = td.val_ds
         if val_ds is not None:
             val_ds = val_ds.prefetch(buffer_size=tf.data.AUTOTUNE)  # 1. Prepare next batch in background
