import os
import time
from abc import ABC, abstractmethod
from typing import Optional

from physXAI.utils.logging import create_full_path, get_full_path, Logger
from physXAI.preprocessing.training_data import TrainingData, TrainingDataMultiStep, TrainingDataGeneric
from physXAI.models.models import SingleStepModel, LinearRegressionModel, MultiStepModel, register_model
from physXAI.models.ann.model_construction.ann_models import ClassicalANNConstruction, CMNNModelConstruction
from physXAI.models.ann.model_construction.rbf_models import RBFModelConstruction
from physXAI.models.ann.model_construction.residual_models import LinResidualANNConstruction
<<<<<<< HEAD
from physXAI.models.ann.model_construction.rnn_models import RNNModelConstruction, MonotonicRNNModelConstruction
=======
from physXAI.models.ann.model_construction.rnn_models import RNNModelConstruction, PCNNModelConstruction
>>>>>>> bfffc0be
from physXAI.models.ann.pinn.pinn_loss import multi_y_loss
from physXAI.plotting.plotting import plot_prediction_correlation, plot_predictions, plot_training_history, \
    plot_metrics_table, subplots, plot_multi_rmse
from physXAI.evaluation.metrics import MetricsPINN
os.environ['TF_CPP_MIN_LOG_LEVEL'] = '2'
import keras
os.environ['TF_CPP_MIN_LOG_LEVEL'] = '0'


class ANNModel(SingleStepModel, ABC):
    """
    Abstract Base Class for single-step Artificial Neural Network models.
    Provides common functionality for compiling, fitting, plotting, saving,
    loading, and managing configurations for Keras-based ANN models.
    """

    def __init__(self, batch_size: int = 32, epochs: int = 1000, learning_rate: float = 0.001,
                 early_stopping_epochs: Optional[int] = 100, random_seed: int = 42, **kwargs):
        """
        Initializes common hyperparameters for ANN training.

        Args:
            batch_size (int): Number of samples per gradient update.
            epochs (int): Number of times to iterate over the entire training dataset.
            learning_rate (float): Learning rate for the Adam optimizer.
            early_stopping_epochs (int): Number of epochs with no improvement after which training will be stopped.
                                         If None, early stopping is disabled.
            random_seed (int): Seed for random number generators to ensure reproducibility.
        """
        super().__init__(**kwargs)
        self.batch_size: int = batch_size
        self.epochs: int = epochs
        self.learning_rate: float = learning_rate
        self.early_stopping_epochs: Optional[int] = early_stopping_epochs
        self.random_seed: int = random_seed
        keras.utils.set_random_seed(random_seed)

    @abstractmethod
    def generate_model(self, **kwargs):
        """
        Abstract method to be implemented by subclasses to define and return a Keras model.
        The `td` (TrainingData) object is expected to be passed via `kwargs`.
        """
        return None

    def compile_model(self, model):
        """
        Compiles the Keras model with Adam optimizer, Mean Squared Error loss,
        and Root Mean Squared Error metric.

        Args:
            model (keras.Model): The Keras model to compile.
        """
        model.compile(keras.optimizers.Adam(learning_rate=self.learning_rate), loss='mse',
                      metrics=[keras.metrics.RootMeanSquaredError(name='rmse', dtype=None)])

    def fit_model(self, model, td: TrainingDataGeneric):
        """
         Fits the Keras model to the training data.

         Args:
             model (keras.Model): The Keras model to fit.
             td (TrainingDataGeneric): The TrainingData object
         """

        # Early stopping
        callbacks = list()
        if self.early_stopping_epochs is not None:
            es = keras.callbacks.EarlyStopping(monitor='val_loss', mode='min', patience=self.early_stopping_epochs,
                                               restore_best_weights=True, verbose=1)
            callbacks.append(es)

        # Check for validation data
        if td.y_val is not None:
            val_data = (td.X_val_single, td.y_val_single)
        else:
            val_data = None

        # Fit model, track training time
        start_time = time.perf_counter()
        training_history = model.fit(td.X_train_single, td.y_train_single,
                                     validation_data=val_data,
                                     batch_size=self.batch_size, epochs=self.epochs,
                                     callbacks=callbacks)
        stop_time = time.perf_counter()

        # Add metrics to training data
        td.add_training_time(stop_time - start_time)
        td.add_training_record(training_history)

        model.summary()

    def plot(self, td: TrainingDataGeneric):
        """
        Generates and displays various plots related to model performance and training.

        Args:
            td (TrainingDataGeneric): The TrainingData object
        """

        fig1 = plot_prediction_correlation(td)
        fig2 = plot_predictions(td)
        fig3 = plot_training_history(td)
        fig4 = plot_metrics_table(td)

        # Create main plot
        if isinstance(td, TrainingData):
            subplots(
                "Artificial Neural Network",
                {"title": "Prediction Correlation", "type": "scatter", "figure": fig1},
                {"title": "Predictions Sorted", "type": "scatter", "figure": fig2},
                {"title": "Training History", "type": "scatter", "figure": fig3},
                {"title": "Performance Metrics", "type": "table", "figure": fig4}
            )
        elif isinstance(td, TrainingDataMultiStep):
            fig5 = plot_multi_rmse(td)
            subplots(
                "Artificial Neural Network",
                # {"title": "Prediction Correlation", "type": "scatter", "figure": fig1},
                {"title": "Predictions Sorted", "type": "scatter", "figure": fig2},
                {"title": "Prediction Step RMSE", "type": "scatter", "figure": fig5},
                {"title": "Training History", "type": "scatter", "figure": fig3},
                {"title": "Performance Metrics", "type": "table", "figure": fig4}
            )
        else:
            raise NotImplementedError

    def save_model(self, model, save_path: str):
        """
        Saves the Keras model to the specified path.

        Args:
            model (keras.Model): The Keras model to save.
            save_path (str): The directory or full path where the model should be saved.
        """

        if save_path is None:
            save_path = Logger.get_model_savepath()

        if not save_path.endswith('.keras'):
            save_path += '.keras'

        save_path = create_full_path(save_path)
        model.save(save_path)

    def load_model(self, load_path: str):
        """
        Loads a Keras model from the specified path.

        Args:
            load_path (str): The path from which to load the model.

        Returns:
            keras.Model: The loaded Keras model.
        """

        load_path = get_full_path(load_path)
        model = keras.saving.load_model(load_path)
        return model

    def get_config(self) -> dict:
        c = super().get_config()
        c.update({
            'batch_size': self.batch_size,
            'epochs': self.epochs,
            'learning_rate': self.learning_rate,
            'early_stopping_epochs': self.early_stopping_epochs,
            'random_seed': self.random_seed
        })
        return c


@register_model
class ClassicalANNModel(ANNModel):
    """
    A classical (standard feed-forward) Artificial Neural Network model.
    """

    def __init__(self, n_layers: int = 1, n_neurons: int or list[int] = 32,
                 activation_function: str or list[str] = 'softplus', rescale_output: bool = True,
                 batch_size: int = 32, epochs: int = 1000, learning_rate: float = 0.001,
                 early_stopping_epochs: Optional[int] = 100, random_seed: int = 42, **kwargs):
        """
          Initializes the ClassicalANNModel.

          Args:
              n_layers (int): Number of hidden layers.
              n_neurons (int or list[int]): Number of neurons in each hidden layer.
                                            If int, same for all. If list, specifies for each layer.
              activation_function (str or list[str]): Activation function(s) for hidden layers.
                                                      If str, same for all. If list, specifies for each layer.
              rescale_output (bool): Whether to rescale the model's output to the original target range.
              batch_size (int): Number of samples per gradient update.
              epochs (int): Number of times to iterate over the entire training dataset.
              learning_rate (float): Learning rate for the Adam optimizer.
              early_stopping_epochs (int): Number of epochs with no improvement after which training will be stopped.
                                           If None, early stopping is disabled.
              random_seed (int): Seed for random number generators to ensure reproducibility.
        """

        super().__init__(batch_size, epochs, learning_rate, early_stopping_epochs, random_seed)
        self.n_layers: int = n_layers
        self.n_neurons: int or list[int] = n_neurons
        self.activation_function: str or list[str] = activation_function
        self.rescale_output: bool = rescale_output
        if 'kernal_constraint' in kwargs:
            self.kernal_constraint: str = kwargs['kernal_constraint']
        else:
            self.kernal_constraint = None

        self.model_config = {
            "n_layers": self.n_layers,
            "n_neurons": self.n_neurons,
            "activation_function": self.activation_function,
            "rescale_output": self.rescale_output,
            "kernal_constraint": self.kernal_constraint
        }

    def generate_model(self, **kwargs):
        """
        Generates the Keras model using ClassicalANNConstruction.
        """

        td = kwargs['td']
        model = ClassicalANNConstruction(self.model_config, td)
        return model

    def get_config(self) -> dict:
        config = super().get_config()
        config.update({
            "n_layers": self.n_layers,
            "n_neurons": self.n_neurons,
            "activation_function": self.activation_function,
            "rescale_output": self.rescale_output,
            "kernal_constraint": self.kernal_constraint
        })
        return config


@register_model
class LinANNModel(ANNModel):
    """
    A hybrid model combining a Linear Regression model with an ANN (likely RBF)
    that models the residuals of the linear regression.
    """

    def __init__(self, n_layers: int = 1, n_neurons: int or list[int] = 32, rescale_output: bool = True,
                 batch_size: int = 32, epochs: int = 1000, learning_rate: float = 0.001,
                 early_stopping_epochs: int = 100, random_seed: int = 42, **kwargs):
        """
        Initializes the LinANNModel.

        Args:
            n_layers (int): Number of hidden layers for the residual-fitting ANN.
            n_neurons (int or list[int]): Number of neurons for the residual-fitting ANN.
            rescale_output (bool): Whether to rescale the final combined output.
            batch_size (int): Number of samples per gradient update.
            epochs (int): Number of times to iterate over the entire training dataset.
            learning_rate (float): Learning rate for the Adam optimizer.
            early_stopping_epochs (int): Number of epochs with no improvement after which training will be stopped.
                                           If None, early stopping is disabled.
            random_seed (int): Seed for random number generators to ensure reproducibility.
        """
        super().__init__(batch_size, epochs, learning_rate, early_stopping_epochs, random_seed)
        self.n_layers: int = n_layers
        self.n_neurons: int or list[int] = n_neurons
        self.rescale_output: bool = rescale_output

        self.model_config = {
            "n_layers": self.n_layers,
            "n_neurons": self.n_neurons,
            "rescale_output": self.rescale_output,
            "random_state": random_seed
        }

    def generate_model(self, **kwargs):
        """
        Generates the hybrid Linear + ANN model.
        First, a Linear Regression model is trained. Then, an ANN (e.g., RBF)
        is constructed to model its residuals.
        """

        td = kwargs['td']

        # Train linear regression
        lr = LinearRegressionModel()
        lr_model = lr.generate_model()
        lr.fit_model(lr_model, td)
        lr.evaluate(lr_model, td)

        # Construct residual model
        model = LinResidualANNConstruction(self.model_config, td, lr_model)
        return model

    def get_config(self) -> dict:
        config = super().get_config()
        config.update({
            "n_layers": self.n_layers,
            "n_neurons": self.n_neurons,
            "rescale_output": self.rescale_output
        })
        return config


@register_model
class RBFModel(ANNModel):
    """
    A Radial Basis Function (RBF) Network model.
    """

    def __init__(self, n_layers: int = 1, n_neurons: int or list[int] = 32, rescale_output: bool = True,
                 batch_size: int = 32, epochs: int = 1000, learning_rate: float = 0.001,
                 early_stopping_epochs: int = 100, random_seed: int = 42, **kwargs):
        """
        Initializes the RBFModel.

        Args:
            n_layers (int): Number of RBF layers.
            n_neurons (int or list[int]): Number of RBF neurons in each layer.
            rescale_output (bool): Whether to rescale the model's output.
            batch_size (int): Number of samples per gradient update.
            epochs (int): Number of times to iterate over the entire training dataset.
            learning_rate (float): Learning rate for the Adam optimizer.
            early_stopping_epochs (int): Number of epochs with no improvement after which training will be stopped.
                                           If None, early stopping is disabled.
            random_seed (int): Seed for random number generators to ensure reproducibility.
        """
        super().__init__(batch_size, epochs, learning_rate, early_stopping_epochs, random_seed)
        self.n_layers: int = n_layers
        self.n_neurons: int or list[int] = n_neurons
        self.rescale_output: bool = rescale_output

        self.model_config = {
            "n_layers": self.n_layers,
            "n_neurons": self.n_neurons,
            "rescale_output": self.rescale_output,
            "random_state": random_seed
        }

    def generate_model(self, **kwargs):
        """
        Generates the Keras RBF model using RBFModelConstruction.
        """

        td = kwargs['td']
        model = RBFModelConstruction(self.model_config, td)
        return model

    def get_config(self) -> dict:
        config = super().get_config()
        config.update({
            "n_layers": self.n_layers,
            "n_neurons": self.n_neurons,
            "rescale_output": self.rescale_output
        })
        return config


@register_model
class CMNNModel(ANNModel):
    """
    A Constrained Monotonic Neural Network (CMNN) model.
    Allows enforcing monotonicity constraints on input features.
    """

    def __init__(self, n_layers: int = 1, n_neurons: int or list[int] = 32,
                 activation_function: str or list[str] = 'softplus', rescale_output: bool = True,
                 monotonies: dict[str, int] = None, activation_split: list[float] = None,
                 batch_size: int = 32, epochs: int = 1000, learning_rate: float = 0.001,
                 early_stopping_epochs: int = 100, random_seed: int = 42, **kwargs):
        """
        Initializes the CMNNModel.

        Args:
            n_layers (int): Number of hidden layers.
            n_neurons (int or list[int]): Number of neurons per layer.
            activation_function (str or list[str]): Activation function(s).
            rescale_output (bool): Whether to rescale output.
            monotonies (dict[str, int]): Dictionary mapping feature names to monotonicity type
                                         (-1 for decreasing, 0 for no constraint, 1 for increasing).
            activation_split (list[float]): Proportions for splitting neurons into convex,
                                            concave, and saturated activation paths. E.g., [0.5, 0.25, 0.25].
            batch_size (int): Number of samples per gradient update.
            epochs (int): Number of times to iterate over the entire training dataset.
            learning_rate (float): Learning rate for the Adam optimizer.
            early_stopping_epochs (int): Number of epochs with no improvement after which training will be stopped.
                                           If None, early stopping is disabled.
            random_seed (int): Seed for random number generators to ensure reproducibility.
        """
        super().__init__(batch_size, epochs, learning_rate, early_stopping_epochs, random_seed)
        self.n_layers: int = n_layers
        self.n_neurons: int or list[int] = n_neurons
        self.activation_function: str or list[str] = activation_function
        self.rescale_output: bool = rescale_output
        self.monotonies: dict[str, int] = monotonies
        self.activation_split: list[float] = activation_split

        self.model_config = {
            "n_layers": self.n_layers,
            "n_neurons": self.n_neurons,
            "activation_function": self.activation_function,
            "rescale_output": self.rescale_output,
            "monotonicities": self.monotonies,
            "activation_split": activation_split,
        }

    def generate_model(self, **kwargs):
        """
        Generates the Keras CMNN model using CMNNModelConstruction.
        """

        td = kwargs['td']
        model = CMNNModelConstruction(self.model_config, td)
        return model

    def get_config(self) -> dict:
        config = super().get_config()
        config.update({
            "n_layers": self.n_layers,
            "n_neurons": self.n_neurons,
            "activation_function": self.activation_function,
            "rescale_output": self.rescale_output,
            "monotonies": self.monotonies,
            "activation_split": self.activation_split
        })
        return config


@register_model
class PINNModel(ANNModel):
    """
    A Physics-Informed Neural Network (PINN) model.
    This implementation uses a CMNN as its base architecture and incorporates
    a custom multi-component loss function.
    """

    def __init__(self, n_layers: int = 1, n_neurons: int or list[int] = 32,
                 activation_function: str or list[str] = 'softplus', pinn_weights: list[float] = None,
                 rescale_output: bool = True, monotonies: dict[str, int] = None, activation_split: list[float] = None,
                 batch_size: int = 32, epochs: int = 1000, learning_rate: float = 0.001,
                 early_stopping_epochs: int = 100, random_seed: int = 42, **kwargs):
        """
        Initializes the PINNModel.

        Args:
            pinn_weights (list[float]): Weights for the additional components in the multi_y_loss.
                                       The length should be `num_target_components - 1`.
            n_layers (int): Number of hidden layers.
            n_neurons (int or list[int]): Number of neurons per layer.
            activation_function (str or list[str]): Activation function(s).
            rescale_output (bool): Whether to rescale output.
            monotonies (dict[str, int]): Dictionary mapping feature names to monotonicity type
                                         (-1 for decreasing, 0 for no constraint, 1 for increasing).
            activation_split (list[float]): Proportions for splitting neurons into convex,
                                            concave, and saturated activation paths. E.g., [0.5, 0.25, 0.25].
            batch_size (int): Number of samples per gradient update.
            epochs (int): Number of times to iterate over the entire training dataset.
            learning_rate (float): Learning rate for the Adam optimizer.
            early_stopping_epochs (int): Number of epochs with no improvement after which training will be stopped.
                                           If None, early stopping is disabled.
            random_seed (int): Seed for random number generators to ensure reproducibility.
        """
        super().__init__(batch_size, epochs, learning_rate, early_stopping_epochs, random_seed)
        self.n_layers: int = n_layers
        self.n_neurons: int or list[int] = n_neurons
        self.activation_function: str or list[str] = activation_function
        self.rescale_output: bool = rescale_output
        self.monotonies: dict[str, int] = monotonies
        self.activation_split: list[float] = activation_split

        self.pinn_weights: list[float] = pinn_weights

        self.model_config = {
            "n_layers": self.n_layers,
            "n_neurons": self.n_neurons,
            "activation_function": self.activation_function,
            "rescale_output": self.rescale_output,
            "monotonicities": self.monotonies,
            "activation_split": activation_split,
        }

        # Create pinn loss based on standard losses
        self.pinn_loss = multi_y_loss(keras.losses.MeanSquaredError(name='MSE'), self.pinn_weights, 'mse')
        self.pinn_metrics = [multi_y_loss(keras.metrics.RootMeanSquaredError(name='rmse'), self.pinn_weights,
                                          'rmse')]

    def generate_model(self, **kwargs):
        """
        Generates the Keras model (typically a CMNN) to be used as the PINN.
        """

        td = kwargs['td']
        model = CMNNModelConstruction(self.model_config, td)
        return model

    def compile_model(self, model):
        """
        Compiles the PINN model with the custom multi_y_loss and corresponding metrics.
        """

        model.compile(keras.optimizers.Adam(learning_rate=self.learning_rate),
                      loss=self.pinn_loss,
                      metrics=self.pinn_metrics)

    def _check_pinn_weights(self, td: TrainingDataGeneric):
        """
        Checks and sets default PINN weights if not provided, based on the shape of y_train.
        y_train is expected to have multiple components: y_train[:, 0] for data-driven loss,
        and y_train[:, 1:] for physics-informed/residual losses.

        Args:
            td (TrainingDataGeneric): The training data, used to infer the number of target components.
        """

        yn = td.y_train_single.shape[1]
        if self.pinn_weights is None:
            if yn == 1:  # pragma: no cover
                self.pinn_weights = list()  # pragma: no cover
            else:
                self.pinn_weights = [1] * (yn - 1)
            self.pinn_loss = multi_y_loss(keras.losses.MeanSquaredError(name='MSE'), self.pinn_weights, 'mse')
            self.pinn_metrics = [multi_y_loss(keras.metrics.RootMeanSquaredError(name='rmse'), self.pinn_weights,
                                              'rmse')]
        assert yn == len(self.pinn_weights) + 1, \
            f'Shape of y values does not match length of pinn weights'

    def pipeline(self, td: TrainingDataGeneric,
                 save_path: str = None, plot: bool = True, save_model: bool = True):
        """
        Overrides the base pipeline to include PINN weight checking.

        Args:
            td (TrainingData): The training data, used to infer the number of target components.
            save_path (str): Path to save the model.
            plot (bool, optional): Whether to plot the results. Defaults to True.
            save_model (bool, optional): Whether to save the trained model. Defaults to True.
        """

        self._check_pinn_weights(td)
        super().pipeline(td, save_path, plot, save_model)

    def online_pipeline(self, td: TrainingDataGeneric, load_path: str = None, save_path: str = None,
                        plot: bool = True, save_model: bool = True):
        """
        Overrides the online pipeline to include PINN weight checking.

        Args:
            td (TrainingData): The training data, used to infer the number of target components.
            load_path (str): Path to load the model.
            save_path (str): Path to save the model (If None, standard save path of Logger is used).
            plot (bool, optional): Whether to plot the results. Defaults to True.
            save_model (bool, optional): Whether to save the trained model. Defaults to True.
        """
        self._check_pinn_weights(td)
        super().online_pipeline(td, load_path, save_path, plot, save_model)

    def evaluate(self, model, td: TrainingDataGeneric):
        """
        Evaluates the PINN model using custom MetricsPINN.

        Args:
            model: The keras model to be evaluated.
            td (TrainingData): The training data
        """

        y_pred_train = model.predict(td.X_train_single)
        y_pred_test = model.predict(td.X_test_single)
        if td.X_val is not None:
            y_pred_val = model.predict(td.X_val_single)
        else:
            y_pred_val = None
        td.add_predictions(y_pred_train, y_pred_val, y_pred_test)

        metrics = MetricsPINN(td, [self.pinn_loss, *self.pinn_metrics])
        td.add_metrics(metrics)

    def load_model(self, load_path: str):
        """
        Loads a Keras model from the specified path.

        Args:
            load_path (str): The path from which to load the model.

        Returns:
            keras.Model: The loaded Keras model.
        """

        load_path = get_full_path(load_path)
        model = keras.saving.load_model(load_path, compile=False)
        return model

    def get_config(self) -> dict:
        config = super().get_config()
        config.update({
            "n_layers": self.n_layers,
            "n_neurons": self.n_neurons,
            "activation_function": self.activation_function,
            "pinn_weights": self.pinn_weights,
            "rescale_output": self.rescale_output,
            "monotonies": self.monotonies,
            "activation_split": self.activation_split
        })
        return config


@register_model
class RNNModel(MultiStepModel):
    """
    A Recurrent Neural Network (RNN) model for multi-step forecasting.
    Inherits from MultiStepModel.
    """

    def __init__(self, rnn_units: int = 32, rnn_layer: str = 'RNN', init_layer=None, epochs: int = 1000,
                 learning_rate: float = 0.001, early_stopping_epochs: Optional[int] = 100, random_seed: int = 42,
                 prior_layer: str = None, activation: str = 'tanh', **kwargs):
        """
        Initializes the RNNModel.

        Args:
            rnn_units (int): Number of units in the RNN layer.
            rnn_layer (str): Type of RNN layer ('RNN', 'LSTM', 'GRU').
            init_layer (str, optional): Type of layer  ('dense', 'RNN', 'LSTM', 'GRU', 'LastOutput')
                                        used for initializing RNN state if warmup is used.
                                        Defaults to the same as `rnn_layer`.
            epochs (int): Number of times to iterate over the entire training dataset.
            learning_rate (float): Learning rate for the Adam optimizer.
            early_stopping_epochs (int): Number of epochs with no improvement after which training will be stopped.
                                         If None, early stopping is disabled.
            random_seed (int): Seed for random number generators to ensure reproducibility.
            prior_layer (str): The layer before RNN layer to generate more flexibility of the overall model structure.
            activation (str): The activation function to be used in the out_model, only for RNN.
        """

        super().__init__(**kwargs)

        self.epochs: int = epochs
        self.learning_rate: float = learning_rate
        self.early_stopping_epochs: int = early_stopping_epochs
        self.random_seed: int = random_seed
        keras.utils.set_random_seed(random_seed)

        if init_layer is None:
            init_layer = rnn_layer

        self.rnn_units: int = rnn_units
        self.rnn_layer: str = rnn_layer
        self.init_layer: str = init_layer
        self.prior_layer: str = prior_layer
        self.activation: str = activation

        self.model_config = {
            'rnn_units': rnn_units,
            'init_layer': init_layer,
            'rnn_layer': rnn_layer,
            'prior_layer': prior_layer,
            'activation': activation
        }

    def generate_model(self, **kwargs):
        """
        Generates the Keras RNN model using RNNModelConstruction.
        """

        td = kwargs['td']
        model = RNNModelConstruction(self.model_config, td)
        return model

    def compile_model(self, model):
        """
        Compiles the RNN model.
        """

        model.compile(keras.optimizers.Adam(learning_rate=self.learning_rate), loss='mse',
                      metrics=[keras.metrics.RootMeanSquaredError(name="rmse", dtype=None)])

    def fit_model(self, model, td: TrainingDataMultiStep):
        """
         Fits the Keras model to the training data.

         Args:
             model (keras.Model): The Keras model to fit.
             td (TrainingDataMultiStep): The TrainingData object from TrainingDataMultiStep
         """

        # Early stopping
        callbacks = list()
        if self.early_stopping_epochs is not None:
            es = keras.callbacks.EarlyStopping(monitor='val_loss', mode='min', patience=self.early_stopping_epochs,
                                               restore_best_weights=True, verbose=1)
            callbacks.append(es)

        # Fit model, track training time
        start_time = time.perf_counter()
        training_history = model.fit(td.train_ds, validation_data=td.val_ds, epochs=self.epochs, callbacks=callbacks)
        stop_time = time.perf_counter()

        # Add metrics to training data
        td.add_training_time(stop_time - start_time)
        td.add_training_record(training_history)

    def plot(self, td: TrainingDataMultiStep):
        """
        Generates and displays various plots related to model performance and training.

        Args:
            td (TrainingDataMultiStep): The TrainingData object from TrainingDataMultiStep
        """

        # fig1 = plot_prediction_correlation(td)
        fig2 = plot_predictions(td)
        fig3 = plot_training_history(td)
        fig4 = plot_metrics_table(td)
        fig5 = plot_multi_rmse(td)

        subplots(
            "Recurrent Neural Network",
            # {"title": "Prediction Correlation", "type": "scatter", "figure": fig1},
            {"title": "Predictions Sorted", "type": "scatter", "figure": fig2},
            {"title": "Prediction Step RMSE", "type": "scatter", "figure": fig5},
            {"title": "Training History", "type": "scatter", "figure": fig3},
            {"title": "Performance Metrics", "type": "table", "figure": fig4}
        )

    def save_model(self, model, save_path: str):
        """
        Saves the Keras model to the specified path.

        Args:
            model (keras.Model): The Keras model to save.
            save_path (str): The directory or full path where the model should be saved.
        """

        if save_path is None:
            save_path = Logger.get_model_savepath()

        if not save_path.endswith('.keras'):
            save_path += '.keras'

        save_path = create_full_path(save_path)
        model.save(save_path)

    def load_model(self, load_path: str):
        """
        Loads a Keras model from the specified path.

        Args:
            load_path (str): The path from which to load the model.

        Returns:
            keras.Model: The loaded Keras model.
        """

        load_path = get_full_path(load_path)
        model = keras.saving.load_model(load_path)
        return model

    def get_config(self) -> dict:
        config = super().get_config()
        config.update({
            'rnn_units': self.rnn_units,
            'rnn_layer': self.rnn_layer,
            'init_layer': self.init_layer,
            'prior_layer': self.prior_layer,
            'activation': self.activation,
            'epochs': self.epochs,
            'learning_rate': self.learning_rate,
            'early_stopping_epochs': self.early_stopping_epochs,
            'random_seed': self.random_seed
        })
        return config


<<<<<<< HEAD
class MonotonicRNNModel(RNNModel):
    """
    A Monotonic Recurrent Neural Network (RNN) model for multi-step forecasting.
    Inherits from RNNModel.
    """

    def __init__(self, rnn_units: int = 32, rnn_layer: str = 'RNN', init_layer='LastOutput', epochs: int = 1000,
                 learning_rate: float = 0.001, early_stopping_epochs: Optional[int] = 100, random_seed: int = 42,
                 prior_layer: str = None, activation: str = 'tanh', monotonicity: dict[str, int] = None, init_dis: str='Zero',
                 dis_layer: str = 'LSTM', dis_units: int = 16, dis_activation: str = 'tanh',  **kwargs):
        """
        Initializes the RNNModel.

        Args:
            rnn_units (int): Number of units in the RNN layer.
            rnn_layer (str): Type of RNN layer ('RNN', 'LSTM', 'GRU').
            init_layer (str, optional): Type of layer  ('dense', 'RNN', 'LSTM', 'GRU', 'LastOutput')
                                        used for initializing RNN state if warmup is used.
                                        Defaults to the same as `rnn_layer`.
=======
@register_model
class PCNNModel(RNNModel):
    """
      A Recurrent Neural Network (RNN) model for multi-step forecasting.
      Inherits from MultiStepModel.
      """

    def __init__(self, dis_ann: ANNModel, dis_inputs: int, non_lin_ann: ANNModel = None, non_lin_inputs: int = None,
                 epochs: int = 1000, learning_rate: float = 0.001, early_stopping_epochs: int = 100,
                 random_seed: int = 42, **kwargs):
        """
        Initializes the PCNNModel based on a RNNModel.

        Args:
            dis_ann (ANNModel): The disturbance ANN (ClassicalANN, CMNN etc.)
            dis_inputs (int): Number of inputs that are fed into the disturbance ANN; (rest of inputs will be inputs to the lin module)
            non_lin_ann (ANNModel): An additional ANN to capture non-linear behaviour when non-linear inputs should be fed into the linear module
            non_lin_inputs (int): Number of inputs of linear module that are non-linear and are therefore have to be fed through the non-linear ANN first.
>>>>>>> bfffc0be
            epochs (int): Number of times to iterate over the entire training dataset.
            learning_rate (float): Learning rate for the Adam optimizer.
            early_stopping_epochs (int): Number of epochs with no improvement after which training will be stopped.
                                         If None, early stopping is disabled.
            random_seed (int): Seed for random number generators to ensure reproducibility.
<<<<<<< HEAD
            prior_layer (str): The layer before RNN layer to generate more flexibility of the overall model structure. Is None for MRNN
            activation (str): The activation function to be used in the out_model, only for RNN.
            monotonicity (dict[str, int]): Dictionary mapping feature names to monotonicity type
                             (-1 for decreasing, 0 for no constraint, 1 for increasing).
            dis_layer (str): The layer for capturing the influence of disturbance inputs without monotonicity.
            dis_units (int): Number of units in the disturbance layer
            dis_activation (str): The activation function to be used in the disturbance rnn.
            init_dis (str, optional): Type of layer  ('dense', 'RNN', 'LSTM', 'GRU', 'LastOutput', 'Zero')
                                                    used for initializing dis_layer state if warmup is used.
                                                    Defaults to Zero.

        """

        super().__init__(rnn_units, rnn_layer, init_layer, epochs, learning_rate, early_stopping_epochs, random_seed, prior_layer, activation, **kwargs)

        self.monotonicity: dict[str, int] = monotonicity
        self.dis_layer: str = dis_layer
        self.dis_units: int = dis_units
        self.dis_activation: str = dis_activation
        self.init_dis: str = init_dis

        self.model_config = {
            'rnn_units': rnn_units,
            'init_layer': init_layer,
            'rnn_layer': rnn_layer,
            'prior_layer': prior_layer,
            'activation': activation,
            'monotonicity': monotonicity,
            'dis_layer': dis_layer,
            'dis_units': dis_units,
            'dis_activation': dis_activation,
            'init_dis': init_dis
        }

    def generate_model(self, **kwargs):
        """
        Generates the Keras RNN model using RNNModelConstruction.
        """

        td = kwargs['td']
        model = MonotonicRNNModelConstruction(self.model_config, td)
=======
        """

        # initialization parameters for RNN
        rnn_units = 1
        init_layer = None
        rnn_layer = 'RNN'

        super().__init__(rnn_units, rnn_layer, init_layer, epochs, learning_rate, early_stopping_epochs, random_seed, **kwargs)

        self.disturbance_ann = dis_ann
        self.non_lin_ann = non_lin_ann

        self.model_config.update({
            'dis_inputs': dis_inputs,
            'non_lin_inputs': non_lin_inputs,
        })

    def generate_model(self, **kwargs):
        """
        Generates the PCNN using PCNNModelConstruction.
        """

        td = kwargs['td']
        model = PCNNModelConstruction(self.model_config, self.disturbance_ann, td, self.non_lin_ann)
>>>>>>> bfffc0be
        return model

    def get_config(self) -> dict:
        config = super().get_config()
        config.update({
<<<<<<< HEAD
            'rnn_units': self.rnn_units,
            'rnn_layer': self.rnn_layer,
            'init_layer': self.init_layer,
            'prior_layer': self.prior_layer,
            'activation': self.activation,
            'epochs': self.epochs,
            'learning_rate': self.learning_rate,
            'early_stopping_epochs': self.early_stopping_epochs,
            'random_seed': self.random_seed,
            'monotonicity': self.monotonicity,
            'dis_layer': self.dis_layer,
            'dis_units': self.dis_units,
            'dis_activation': self.dis_activation,
            'init_dis': self.init_dis
        })
        return config
=======
            'disturbance_inputs': self.model_config['dis_inputs'],
            'disturbance_ann': self.disturbance_ann.get_config(),
            'non_linear_inputs': self.model_config['non_lin_inputs'],
            'non_linear_ann': self.non_lin_ann.get_config() if self.non_lin_ann is not None else None,
        })
        # TODO parameters of lin_module to config?
        return config
>>>>>>> bfffc0be
<|MERGE_RESOLUTION|>--- conflicted
+++ resolved
@@ -9,11 +9,7 @@
 from physXAI.models.ann.model_construction.ann_models import ClassicalANNConstruction, CMNNModelConstruction
 from physXAI.models.ann.model_construction.rbf_models import RBFModelConstruction
 from physXAI.models.ann.model_construction.residual_models import LinResidualANNConstruction
-<<<<<<< HEAD
-from physXAI.models.ann.model_construction.rnn_models import RNNModelConstruction, MonotonicRNNModelConstruction
-=======
-from physXAI.models.ann.model_construction.rnn_models import RNNModelConstruction, PCNNModelConstruction
->>>>>>> bfffc0be
+from physXAI.models.ann.model_construction.rnn_models import RNNModelConstruction, MonotonicRNNModelConstruction, PCNNModelConstruction
 from physXAI.models.ann.pinn.pinn_loss import multi_y_loss
 from physXAI.plotting.plotting import plot_prediction_correlation, plot_predictions, plot_training_history, \
     plot_metrics_table, subplots, plot_multi_rmse
@@ -786,7 +782,67 @@
         return config
 
 
-<<<<<<< HEAD
+@register_model
+class PCNNModel(RNNModel):
+    """
+      A Recurrent Neural Network (RNN) model for multi-step forecasting.
+      Inherits from MultiStepModel.
+      """
+
+    def __init__(self, dis_ann: ANNModel, dis_inputs: int, non_lin_ann: ANNModel = None, non_lin_inputs: int = None,
+                 epochs: int = 1000, learning_rate: float = 0.001, early_stopping_epochs: int = 100,
+                 random_seed: int = 42, **kwargs):
+        """
+        Initializes the PCNNModel based on a RNNModel.
+
+        Args:
+            dis_ann (ANNModel): The disturbance ANN (ClassicalANN, CMNN etc.)
+            dis_inputs (int): Number of inputs that are fed into the disturbance ANN; (rest of inputs will be inputs to the lin module)
+            non_lin_ann (ANNModel): An additional ANN to capture non-linear behaviour when non-linear inputs should be fed into the linear module
+            non_lin_inputs (int): Number of inputs of linear module that are non-linear and are therefore have to be fed through the non-linear ANN first.
+            epochs (int): Number of times to iterate over the entire training dataset.
+            learning_rate (float): Learning rate for the Adam optimizer.
+            early_stopping_epochs (int): Number of epochs with no improvement after which training will be stopped.
+                                         If None, early stopping is disabled.
+            random_seed (int): Seed for random number generators to ensure reproducibility.
+        """
+
+        # initialization parameters for RNN
+        rnn_units = 1
+        init_layer = None
+        rnn_layer = 'RNN'
+
+        super().__init__(rnn_units, rnn_layer, init_layer, epochs, learning_rate, early_stopping_epochs, random_seed, **kwargs)
+
+        self.disturbance_ann = dis_ann
+        self.non_lin_ann = non_lin_ann
+
+        self.model_config.update({
+            'dis_inputs': dis_inputs,
+            'non_lin_inputs': non_lin_inputs,
+        })
+
+    def generate_model(self, **kwargs):
+        """
+        Generates the PCNN using PCNNModelConstruction.
+        """
+
+        td = kwargs['td']
+        model = PCNNModelConstruction(self.model_config, self.disturbance_ann, td, self.non_lin_ann)
+        return model
+
+    def get_config(self) -> dict:
+        config = super().get_config()
+        config.update({
+            'disturbance_inputs': self.model_config['dis_inputs'],
+            'disturbance_ann': self.disturbance_ann.get_config(),
+            'non_linear_inputs': self.model_config['non_lin_inputs'],
+            'non_linear_ann': self.non_lin_ann.get_config() if self.non_lin_ann is not None else None,
+        })
+        # TODO parameters of lin_module to config?
+        return config
+
+
 class MonotonicRNNModel(RNNModel):
     """
     A Monotonic Recurrent Neural Network (RNN) model for multi-step forecasting.
@@ -806,32 +862,11 @@
             init_layer (str, optional): Type of layer  ('dense', 'RNN', 'LSTM', 'GRU', 'LastOutput')
                                         used for initializing RNN state if warmup is used.
                                         Defaults to the same as `rnn_layer`.
-=======
-@register_model
-class PCNNModel(RNNModel):
-    """
-      A Recurrent Neural Network (RNN) model for multi-step forecasting.
-      Inherits from MultiStepModel.
-      """
-
-    def __init__(self, dis_ann: ANNModel, dis_inputs: int, non_lin_ann: ANNModel = None, non_lin_inputs: int = None,
-                 epochs: int = 1000, learning_rate: float = 0.001, early_stopping_epochs: int = 100,
-                 random_seed: int = 42, **kwargs):
-        """
-        Initializes the PCNNModel based on a RNNModel.
-
-        Args:
-            dis_ann (ANNModel): The disturbance ANN (ClassicalANN, CMNN etc.)
-            dis_inputs (int): Number of inputs that are fed into the disturbance ANN; (rest of inputs will be inputs to the lin module)
-            non_lin_ann (ANNModel): An additional ANN to capture non-linear behaviour when non-linear inputs should be fed into the linear module
-            non_lin_inputs (int): Number of inputs of linear module that are non-linear and are therefore have to be fed through the non-linear ANN first.
->>>>>>> bfffc0be
             epochs (int): Number of times to iterate over the entire training dataset.
             learning_rate (float): Learning rate for the Adam optimizer.
             early_stopping_epochs (int): Number of epochs with no improvement after which training will be stopped.
                                          If None, early stopping is disabled.
             random_seed (int): Seed for random number generators to ensure reproducibility.
-<<<<<<< HEAD
             prior_layer (str): The layer before RNN layer to generate more flexibility of the overall model structure. Is None for MRNN
             activation (str): The activation function to be used in the out_model, only for RNN.
             monotonicity (dict[str, int]): Dictionary mapping feature names to monotonicity type
@@ -873,38 +908,11 @@
 
         td = kwargs['td']
         model = MonotonicRNNModelConstruction(self.model_config, td)
-=======
-        """
-
-        # initialization parameters for RNN
-        rnn_units = 1
-        init_layer = None
-        rnn_layer = 'RNN'
-
-        super().__init__(rnn_units, rnn_layer, init_layer, epochs, learning_rate, early_stopping_epochs, random_seed, **kwargs)
-
-        self.disturbance_ann = dis_ann
-        self.non_lin_ann = non_lin_ann
-
-        self.model_config.update({
-            'dis_inputs': dis_inputs,
-            'non_lin_inputs': non_lin_inputs,
-        })
-
-    def generate_model(self, **kwargs):
-        """
-        Generates the PCNN using PCNNModelConstruction.
-        """
-
-        td = kwargs['td']
-        model = PCNNModelConstruction(self.model_config, self.disturbance_ann, td, self.non_lin_ann)
->>>>>>> bfffc0be
         return model
 
     def get_config(self) -> dict:
         config = super().get_config()
         config.update({
-<<<<<<< HEAD
             'rnn_units': self.rnn_units,
             'rnn_layer': self.rnn_layer,
             'init_layer': self.init_layer,
@@ -921,12 +929,3 @@
             'init_dis': self.init_dis
         })
         return config
-=======
-            'disturbance_inputs': self.model_config['dis_inputs'],
-            'disturbance_ann': self.disturbance_ann.get_config(),
-            'non_linear_inputs': self.model_config['non_lin_inputs'],
-            'non_linear_ann': self.non_lin_ann.get_config() if self.non_lin_ann is not None else None,
-        })
-        # TODO parameters of lin_module to config?
-        return config
->>>>>>> bfffc0be
