--- conflicted
+++ resolved
@@ -385,7 +385,6 @@
         return cls(**config)
 
 
-<<<<<<< HEAD
 @keras.saving.register_keras_serializable(package='custom_layer', name='SliceFeatures')
 class SliceFeatures(keras.Layer):
     def __init__(self, start, end, **kwargs):
@@ -440,7 +439,7 @@
 
     def get_config(self):
         return {}
-=======
+
 @keras.saving.register_keras_serializable(package='custom_cell', name='PCNNCell')
 class PCNNCell(keras.Layer):
     def __init__(self, dis_ann: keras.models, dis_inputs: int,
@@ -529,5 +528,4 @@
 
         # Pass remaining simple fields to __init__
         obj = cls(dis_ann=dis_ann, non_lin_ann=non_lin_ann, **config)
-        return obj
->>>>>>> bfffc0be
+        return obj