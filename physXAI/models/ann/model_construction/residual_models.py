import os
import numpy as np
from sklearn.linear_model import LinearRegression
from physXAI.preprocessing.training_data import TrainingDataGeneric
from physXAI.models.ann.model_construction.rbf_models import RBFModelConstruction
os.environ['TF_CPP_MIN_LOG_LEVEL'] = '1'
import keras
os.environ['TF_CPP_MIN_LOG_LEVEL'] = '0'


def LinResidualANNConstruction(config: dict, td: TrainingDataGeneric, lin_model: LinearRegression):
    """
        Constructs a hybrid Keras model that combines a pre-trained linear regression model
        with a Radial Basis Function (RBF) network. The RBF network is trained to model
        the residuals (errors) of the linear regression model.

        The final prediction is the sum of the linear model's prediction and the RBF network's
        prediction (which learns the residuals).

        Args:
            config (dict): A dictionary containing configuration parameters, primarily for
                           the RBF network part of the model. This config will be modified
                           to set rescaling parameters for the RBF network based on the
                           linear model's residuals.
            td (TrainingDataGeneric): An object containing the training data.
                               Used to calculate residuals and for the RBF model construction.
            lin_model (sklearn.linear_model.LinearRegression): A pre-trained scikit-learn
                                                               LinearRegression model.

        Returns:
            keras.Model: The constructed Keras functional model, which combines the linear
                         model and the residual-fitting RBF network.
    """

    # Determine predictions of linear regression for rescaling
    y_train_pred = lin_model.predict(td.X_train_single)
<<<<<<< HEAD
    config['rescale_sigma']= float(np.std(td.y_train_single - y_train_pred))
    config['rescale_mean'] = float(np.mean(td.y_train_single - y_train_pred))
=======
    config['rescale_scale'] = float(np.std(td.y_train_single - y_train_pred))
    config['rescale_offset'] = float(np.mean(td.y_train_single - y_train_pred))
>>>>>>> 6744b836

    # Add linear regression as dense keras layer
    lin = keras.layers.Dense(1, activation='linear')

    # Add input layer
    n_featues = td.X_train_single.shape[1]
    inputs = keras.layers.Input(shape=(n_featues,))

    # Construct rbf model
    rbf_model = RBFModelConstruction(config, td)

    # Combine linear layer and rbf model
    output = keras.layers.Add()([rbf_model(inputs), lin(inputs)])

    # Create model
    model = keras.Model(inputs, output)

    # Fix the weights of linear regression
    lin.set_weights([lin_model.coef_.reshape(-1, 1), np.array(lin_model.intercept_)])
    lin.trainable = False

    model.summary()

    return model<|MERGE_RESOLUTION|>--- conflicted
+++ resolved
@@ -34,13 +34,8 @@
 
     # Determine predictions of linear regression for rescaling
     y_train_pred = lin_model.predict(td.X_train_single)
-<<<<<<< HEAD
-    config['rescale_sigma']= float(np.std(td.y_train_single - y_train_pred))
+    config['rescale_sigma'] = float(np.std(td.y_train_single - y_train_pred))
     config['rescale_mean'] = float(np.mean(td.y_train_single - y_train_pred))
-=======
-    config['rescale_scale'] = float(np.std(td.y_train_single - y_train_pred))
-    config['rescale_offset'] = float(np.mean(td.y_train_single - y_train_pred))
->>>>>>> 6744b836
 
     # Add linear regression as dense keras layer
     lin = keras.layers.Dense(1, activation='linear')
